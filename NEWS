* Version 0.6.1 (unreleased)
<<<<<<< HEAD
 ** Breaking changes:
  *** `-g|--generate` flag added to command `slot chalresp`
   **** `slot chalresp` called with `-f|--force` without `KEY` argument or `-g|--generate` will now fail instead of interactively prompting for a secret key.
  *** CLI options to command `slot otp` changed:
   **** Interactive prompts no longer accept defaults by inputing blank values.
   **** `-f|--force` now fails if public ID, private ID or secret key is not given, instead of using serial number as public ID and generating private ID and secret key.
   **** New flag `--serial-public-id` replaces blank prompt for public ID.
   **** New flag `--generate-private-id` replaces blank prompt for private ID.
   **** New flag `--generate-key` replaces blank prompt for secret key.
  *** `piv` commands called with `-f|--force` will now fail instead of interactively prompting for PIN or management key.
  *** `-g|--generate` flag added to command `piv change-management-key`.
   **** `-f|--force` variants without `-p|--protect` or `-g|--generate` will now fail instead of generating a random management key.
   **** Interactive prompt variants no longer generate a random management key on blank input.
=======
 ** Bug fixes:
  *** PIV: Signing operations with PIN policy ALWAYS now require only one preceding call to `PivController.verify()`, instead of two. As a consequence, signing CLI operations with PIN policy ALWAYS no longer fail if the YubiKey has a management key protected by PIN.
>>>>>>> dd854388

* Version 0.6.0 (released 2018-02-09)
 ** OpenPGP: Expose remaining PIN retries in info command and API.
 ** CCID: Only try YubiKey smart card readers by default.
 ** Handle NEO issues with challenge-response credentials better.
 ** Improve logging.
 ** Improve error handling when opening device over OTP.
 ** Bugfix: Fix adding OTP data through the interactive prompt.

* Version 0.5.0 (released 2017-12-15)
 ** API breaking changes:
  *** OATH: New API more similar to yubioath-android
 ** CLI breaking changes:
  *** OATH: Touch prompt now written to stderr instead of stdout
  *** OATH: `-a|--algorithm` option to `list` command removed
  *** OATH: Columns in `code` command are now dymanically spaced depending on contents
  *** OATH: `delete` command now requires confirmation or `-f|--force` argument
  *** OATH: IDs printed by `list` command now include TOTP period if not 30
  *** Changed outputs:
   **** INFO: "Device name" output changed to "Device type"
   **** PIV: "Management key is stored on device" output changed to "Management key is stored on the YubiKey"
   **** PIV: "All PIV data have been cleared from the device" output changed to "All PIV data have been cleared from your YubiKey"
   **** PIV: "The current management key is stored on the device" prompt changed to "The current management key is stored on the YubiKey"
   **** SLOT: "blank to use device serial" prompt changed to "blank to use YubiKey serial number"
   **** SLOT: "Using device serial" output changed to "Using YubiKey device serial"
   **** Lots of failure case outputs changed
 ** New features:
  *** Support for multiple devices via new top-level option `-d|--device`
  *** New top-level option `-l|--log-level` to enable logging
  *** OATH: Support for remembering passwords locally.
  *** OATH: New option `-s|--single` for `code` command
  *** PIV: `set-pin-retries` command now warns that PIN and PUK will be reset to factory defaults, and prints those defaults after resetting
 ** API bug fixes:
  *** OATH: `valid_from` and `valid_to` for `Code` are now absolute instead of relative to the credential period
  *** OATH: `period` for non-TOTP `Code` is now `None`

* Version 0.4.6 (released 2017-10-17)
 ** Will now attempt to open device 3 times before failing
 ** OpenPGP: Don't say data is removed when not
 ** OpenPGP: Don't swallow APDU errors
 ** PIV: Block on-chip RSA key generation for firmware versions 4.2.0 to 4.3.4 (inclusive) since these chips are vulnerable to http://cve.mitre.org/cgi-bin/cvename.cgi?name=CVE-2017-15361[CVE-2017-15631].

* Version 0.4.5 (released 2017-09-14)
 ** OATH: Don't print issuer if there is no issuer.

* Version 0.4.4 (released 2017-09-06)
 ** OATH: Fix yet another issue with backwards compability, for adding new credentials.

* Version 0.4.3 (released 2017-09-06)
 ** OATH: Fix issue with backwards compability, when used as a library.

* Version 0.4.2 (released 2017-09-05)
 ** OATH: Support 7 digit credentials.
 ** OATH: Support credentials with a period other than 30 seconds.
 ** OATH: The remove command is now called delete.

* Version 0.4.1 (released 2017-08-10)
 ** PIV: Dropped support for deriving a management key from PIN.
 ** PIV: Addded support for generating a random management key and storing it on the device protected by the PIN.
 ** OpenPGP: The reset command now handles a device in terminated state.
 ** OATH: Credential filtering is now working properly on Python 2.

* Version 0.4.0 (released 2017-06-19)
 ** Added PIV support. The tool and library now supports most of the PIV functionality found on the YubiKey 4 and NEO. To list the available commands, run ykman piv -h.
 ** Mode command now supports adding and removing modes incrementally.

* Version 0.3.3 (released 2017-05-08)
 ** Bugfix: Fix issue with OATH credentials from Steam on YubiKey 4.

* Version 0.3.2 (released 2017-04-24)
 ** Allow access code input through an interactive prompt.
 ** Bugfix: Some versions of YubiKey NEO occasionally failed calculating challenge-response credentials with touch.

* Version 0.3.1 (released 2017-03-13)
 ** Allow programming of TOTP credentials in YubiKey Slots using the chalresp command.
 ** Add a calculate command (and library support) to perform a challenge-response operation. Can also be used to generate TOTP codes for credentials stored in a slot.
 ** OATH: Remove whitespace in secret keys provided by the user.
 ** OATH: Prompt the user to touch the YubiKey for HOTP touch credentials.
 ** Bugfix: The flag for showing hidden credentials was not working correctly for the oath code command.

* Version 0.3.0 (released 2017-01-23)
 ** OATH functionality added. The tool now exposes the OATH functionality found on the YubiKey 4 and NEO. To list the available commands, run ykman oath -h.
 ** Added support for randomly generated static passwords.

* Version 0.2.0 (released 2016-11-23)
 ** Removed all GUI code. This project is now only for the python library and CLI tool. The GUI will be re-released separately in a different project.
 ** Added command to update settings for YubiKey Slots.

* Version 0.1.0 (released 2016-07-07)
 ** Initial release for beta testing.<|MERGE_RESOLUTION|>--- conflicted
+++ resolved
@@ -1,5 +1,4 @@
 * Version 0.6.1 (unreleased)
-<<<<<<< HEAD
  ** Breaking changes:
   *** `-g|--generate` flag added to command `slot chalresp`
    **** `slot chalresp` called with `-f|--force` without `KEY` argument or `-g|--generate` will now fail instead of interactively prompting for a secret key.
@@ -13,10 +12,8 @@
   *** `-g|--generate` flag added to command `piv change-management-key`.
    **** `-f|--force` variants without `-p|--protect` or `-g|--generate` will now fail instead of generating a random management key.
    **** Interactive prompt variants no longer generate a random management key on blank input.
-=======
  ** Bug fixes:
   *** PIV: Signing operations with PIN policy ALWAYS now require only one preceding call to `PivController.verify()`, instead of two. As a consequence, signing CLI operations with PIN policy ALWAYS no longer fail if the YubiKey has a management key protected by PIN.
->>>>>>> dd854388
 
 * Version 0.6.0 (released 2018-02-09)
  ** OpenPGP: Expose remaining PIN retries in info command and API.
