# Copyright (c) 2015 Yubico AB
# All rights reserved.
#
#   Redistribution and use in source and binary forms, with or
#   without modification, are permitted provided that the following
#   conditions are met:
#
#    1. Redistributions of source code must retain the above copyright
#       notice, this list of conditions and the following disclaimer.
#    2. Redistributions in binary form must reproduce the above
#       copyright notice, this list of conditions and the following
#       disclaimer in the documentation and/or other materials provided
#       with the distribution.
#
# THIS SOFTWARE IS PROVIDED BY THE COPYRIGHT HOLDERS AND CONTRIBUTORS
# "AS IS" AND ANY EXPRESS OR IMPLIED WARRANTIES, INCLUDING, BUT NOT
# LIMITED TO, THE IMPLIED WARRANTIES OF MERCHANTABILITY AND FITNESS
# FOR A PARTICULAR PURPOSE ARE DISCLAIMED. IN NO EVENT SHALL THE
# COPYRIGHT HOLDER OR CONTRIBUTORS BE LIABLE FOR ANY DIRECT, INDIRECT,
# INCIDENTAL, SPECIAL, EXEMPLARY, OR CONSEQUENTIAL DAMAGES (INCLUDING,
# BUT NOT LIMITED TO, PROCUREMENT OF SUBSTITUTE GOODS OR SERVICES;
# LOSS OF USE, DATA, OR PROFITS; OR BUSINESS INTERRUPTION) HOWEVER
# CAUSED AND ON ANY THEORY OF LIABILITY, WHETHER IN CONTRACT, STRICT
# LIABILITY, OR TORT (INCLUDING NEGLIGENCE OR OTHERWISE) ARISING IN
# ANY WAY OUT OF THE USE OF THIS SOFTWARE, EVEN IF ADVISED OF THE
# POSSIBILITY OF SUCH DAMAGE.

from __future__ import absolute_import

import logging
import click
from ..util import TRANSPORT, parse_certificates, parse_private_key
from ..opgp import OpgpController, KEY_SLOT, TOUCH_MODE
from ..driver_ccid import APDUError, SW
from .util import (
    click_force_option, click_format_option, click_postpone_execution,
    UpperCaseChoice)


logger = logging.getLogger(__name__)


def one_of(data):
    def inner(ctx, param, key):
        if key is not None:
            return data[key]
    return inner


def get_or_fail(data):
    def inner(key):
        if key in data:
            return data[key]
        raise ValueError('Invalid value: {}. Must be one of: {}'.format(
            key, ', '.join(data.keys())))
    return inner


def int_in_range(minval, maxval):
    def inner(val):
        intval = int(val)
        if minval <= intval <= maxval:
            return intval
        raise ValueError('Invalid value: {}. Must be in range {}-{}'.format(
            intval, minval, maxval))
    return inner


@click.group()
@click.pass_context
@click_postpone_execution
def openpgp(ctx):
    """
    Manage OpenPGP Application.

    Examples:

    \b
      Set the retries for PIN, Reset Code and Admin PIN to 10:
      $ ykman openpgp set-retries 10 10 10

    \b
      Require touch to use the authentication key:
      $ ykman openpgp set-touch aut on
    """
    try:
        ctx.obj['controller'] = OpgpController(ctx.obj['dev'].driver)
    except APDUError as e:
        if e.sw == SW.NOT_FOUND:
            ctx.fail("The OpenPGP application can't be found on this "
                     'YubiKey.')
        logger.debug('Failed to load OpenPGP Application', exc_info=e)
        ctx.fail('Failed to load OpenPGP Application')


@openpgp.command()
@click.pass_context
def info(ctx):
    """
    Display status of OpenPGP application.
    """
    controller = ctx.obj['controller']
    click.echo('OpenPGP version: %d.%d.%d' % controller.version)
    retries = controller.get_remaining_pin_tries()
    click.echo('PIN tries remaining: {}'.format(retries.pin))
    click.echo('Reset code tries remaining: {}'.format(retries.reset))
    click.echo('Admin PIN tries remaining: {}'.format(retries.admin))
    # Touch only available on YK4 and later
    if controller.version >= (4, 2, 6):
        click.echo()
        click.echo('Touch policies')
        click.echo(
            'Signature key           {!s}'.format(
                controller.get_touch(KEY_SLOT.SIGNATURE)))
        click.echo(
            'Encryption key          {!s}'.format(
                controller.get_touch(KEY_SLOT.ENCRYPTION)))
        click.echo(
            'Authentication key      {!s}'.format(
                controller.get_touch(KEY_SLOT.AUTHENTICATION)))
        try:
            click.echo(
                'Attestation key         {!s}'.format(
                    controller.get_touch(KEY_SLOT.ATTESTATION)))
        except APDUError:
            logger.debug('No attestation key slot found')


@openpgp.command()
@click.confirmation_option('-f', '--force', prompt='WARNING! This will delete '
                           'all stored OpenPGP keys and data and restore '
                           'factory settings?')
@click.pass_context
def reset(ctx):
    """
    Reset OpenPGP application.

    This action will wipe all OpenPGP data, and set all PINs to their default
    values.
    """
    click.echo("Resetting OpenPGP data, don't remove your YubiKey...")
    ctx.obj['controller'].reset()
    click.echo('Success! All data has been cleared and default PINs are set.')
    echo_default_pins()


def echo_default_pins():
    click.echo('PIN:         123456')
    click.echo('Reset code:  NOT SET')
    click.echo('Admin PIN:   12345678')


<<<<<<< HEAD
@openpgp.command('set-touch')
@click.argument(
    'key', metavar='KEY', type=UpperCaseChoice(['AUT', 'ENC', 'SIG', 'ATT']),
    callback=lambda c, p, v: KEY_SLOT(v))
@click.argument(
    'policy', metavar='POLICY',
    type=UpperCaseChoice(['ON', 'OFF', 'FIXED', 'CACHED', 'CACHED-FIXED']),
    callback=lambda c, p, v: TOUCH_MODE[v.replace('-', '_')])
@click.option('-a', '--admin-pin', help='Admin PIN for OpenPGP.')
=======
@openpgp.command()
@click.argument('key', metavar='KEY', type=click.Choice(sorted(KEY_NAMES)),
                callback=lambda c, p, k: KEY_NAMES.get(k))
@click.argument('policy', metavar='POLICY',
                type=click.Choice(sorted(MODE_NAMES)),
                callback=lambda c, p, k: MODE_NAMES.get(k))
@click.option('--admin-pin', required=False, metavar='PIN',
              help='Admin PIN for OpenPGP.')
>>>>>>> 8198951d
@click_force_option
@click.pass_context
def set_touch(ctx, key, policy, admin_pin, force):
    """
    Set touch policy for OpenPGP keys.

    \b
    KEY     Key slot to set (sig, enc, aut or att).
    POLICY  Touch policy to set (on, off, fixed, cached or cached-fix).
    """
    controller = ctx.obj['controller']

    if admin_pin is None:
        admin_pin = click.prompt('Enter admin PIN', hide_input=True, err=True)

    if force or click.confirm(
            'Set touch policy of {} key to {}?'.format(
                key.name.lower(),
                policy.name.lower().replace('_', '-')),
                abort=True, err=True):
        try:
            controller.set_touch(key, policy, admin_pin)
        except APDUError as e:
            if e.sw == SW.SECURITY_CONDITION_NOT_SATISFIED:
                ctx.fail('Touch policy not allowed.')
            logger.debug('Failed to set touch policy', exc_info=e)
            ctx.fail('Failed to set touch policy.')


@openpgp.command('set-pin-retries')
@click.argument(
    'pin-retries', type=click.IntRange(1, 99), metavar='PIN-RETRIES')
@click.argument(
    'reset-code-retries',
    type=click.IntRange(1, 99), metavar='RESET-CODE-RETRIES')
@click.argument(
    'admin-pin-retries',
    type=click.IntRange(1, 99), metavar='ADMIN-PIN-RETRIES')
@click.option('-a', '--admin-pin', help='Admin PIN for OpenPGP.')
@click_force_option
@click.pass_context
def set_pin_retries(
        ctx, admin_pin, pin_retries,
        reset_code_retries, admin_pin_retries, force):
    """
    Set PIN, Reset Code and Admin PIN retries.
    """
    controller = ctx.obj['controller']

    if admin_pin is None:
        admin_pin = click.prompt('Enter admin PIN', hide_input=True, err=True)

    resets_pins = controller.version < (4, 0, 0)
    if resets_pins:
        click.echo('WARNING: Setting PIN retries will reset the values for all '
                   '3 PINs!')
    if force or click.confirm(
            'Set PIN retry counters to: {} {} {}?'.format(
                pin_retries, reset_code_retries,
                admin_pin_retries), abort=True, err=True):

        controller.set_pin_retries(
            pin_retries, reset_code_retries, admin_pin_retries, admin_pin)

        if resets_pins:
            click.echo('Default PINs are set.')
            echo_default_pins()


@openpgp.command()
@click.pass_context
@click.option('-P', '--pin', help='PIN code.')
@click_format_option
@click.argument(
    'key', metavar='KEY', type=UpperCaseChoice(['AUT', 'ENC', 'SIG']),
    callback=lambda c, p, v: KEY_SLOT(v))
@click.argument('certificate', type=click.File('wb'), metavar='CERTIFICATE')
def attest(ctx, key, certificate, pin, format):
    """
    Generate a attestation certificate for a key.

    Attestation is used to show that an asymmetric key was generated on the
    YubiKey and therefore doesn't exist outside the device.

    \b
    KEY         Key slot to attest (sig, enc, aut).
    CERTIFICATE File to write attestation certificate to. Use '-' to use stdout.
    """

    controller = ctx.obj['controller']

    if not pin:
        pin = click.prompt(
            'Enter PIN', default='', hide_input=True,
            show_default=False, err=True)

    try:
        cert = controller.read_certificate(key)
    except ValueError:
        cert = None

    if not cert or click.confirm(
        'There is already data stored in the certificate slot for {}, '
        'do you want to overwrite it?'.format(key.name)):
        touch_policy = controller.get_touch(KEY_SLOT.ATTESTATION)
        if touch_policy in [TOUCH_MODE.ON, TOUCH_MODE.FIXED]:
            click.echo('Touch your YubiKey...')
        try:
            cert = controller.attest(key, pin)
            certificate.write(cert.public_bytes(encoding=format))
        except Exception as e:
            logger.debug('Failed to attest', exc_info=e)
            ctx.fail('Attestation failed')

@openpgp.command('export-certificate')
@click.pass_context
@click.argument(
    'key', metavar='KEY', type=UpperCaseChoice(['AUT', 'ENC', 'SIG', 'ATT']),
    callback=lambda c, p, v: KEY_SLOT(v))
@click_format_option
@click.argument('certificate', type=click.File('wb'), metavar='CERTIFICATE')
def export_certificate(ctx, key, format, certificate):
    """
    Export an OpenPGP Cardholder certificate.

    \b
    KEY         Key slot to read from (sig, enc, aut, or att).
    CERTIFICATE File to write certificate to. Use '-' to use stdout.
    """
    controller = ctx.obj['controller']
    try:
        cert = controller.read_certificate(key)
    except ValueError:
        ctx.fail('Failed to read certificate from {}'.format(key.name))
    certificate.write(cert.public_bytes(encoding=format))


@openpgp.command('delete-certificate')
@click.option('-a', '--admin-pin', help='Admin PIN for OpenPGP.')
@click.pass_context
@click.argument(
    'key', metavar='KEY', type=UpperCaseChoice(['AUT', 'ENC', 'SIG', 'ATT']),
    callback=lambda c, p, v: KEY_SLOT(v))
def delete_certificate(ctx, key, admin_pin):
    """
    Delete an OpenPGP Cardholder certificate.

    \b
    KEY         Key slot to delete certificate from (sig, enc, aut, or att).
    """
    controller = ctx.obj['controller']
    if admin_pin is None:
        admin_pin = click.prompt('Enter admin PIN', hide_input=True, err=True)
    try:
        controller.delete_certificate(key, admin_pin)
    except Exception as e:
        logger.debug('Failed to delete ', exc_info=e)
        ctx.fail('Failed to delete certificate.')


@openpgp.command('import-certificate')
@click.option('-a', '--admin-pin', help='Admin PIN for OpenPGP.')
@click.pass_context
@click.argument(
    'key', metavar='KEY', type=UpperCaseChoice(['AUT', 'ENC', 'SIG', 'ATT']),
    callback=lambda c, p, v: KEY_SLOT(v))
@click.argument('cert', type=click.File('rb'), metavar='CERTIFICATE')
def import_certificate(ctx, key, cert, admin_pin):
    """
    Import an OpenPGP Cardholder certificate.

    \b
    KEY         Key slot to import certificate to (sig, enc, aut, or att).
    CERTIFICATE File containing the certificate. Use '-' to use stdin.
    """
    controller = ctx.obj['controller']

    if admin_pin is None:
        admin_pin = click.prompt('Enter admin PIN', hide_input=True, err=True)

    try:
        certs = parse_certificates(cert.read(), password=None)
    except Exception as e:
        logger.debug('Failed to parse', exc_info=e)
        ctx.fail('Failed to parse certificate.')
    if len(certs) != 1:
        ctx.fail('Can only import one certificate.')
    try:
        controller.import_certificate(key, certs[0], admin_pin)
    except Exception as e:
        logger.debug('Failed to import', exc_info=e)
        ctx.fail('Failed to import certificate')


@openpgp.command('import-attestation-key')
@click.option('-a', '--admin-pin', help='Admin PIN for OpenPGP.')
@click.pass_context
@click.argument('private-key', type=click.File('rb'), metavar='PRIVATE-KEY')
def import_attestation_key(ctx, private_key, admin_pin):
    """
    Import a private attestation key.

    Import a private key for OpenPGP attestation.

    \b
    PRIVATE-KEY File containing the private key. Use '-' to use stdin.
    """
    controller = ctx.obj['controller']

    if admin_pin is None:
        admin_pin = click.prompt('Enter admin PIN', hide_input=True, err=True)
    try:
        private_key = parse_private_key(private_key.read(), password=None)
    except Exception as e:
        logger.debug('Failed to parse', exc_info=e)
        ctx.fail('Failed to parse private key.')
    try:
        controller.import_attestation_key(private_key, admin_pin)
    except Exception as e:
        logger.debug('Failed to import', exc_info=e)
        ctx.fail('Failed to import attestation key.')


openpgp.transports = TRANSPORT.CCID<|MERGE_RESOLUTION|>--- conflicted
+++ resolved
@@ -150,7 +150,6 @@
     click.echo('Admin PIN:   12345678')
 
 
-<<<<<<< HEAD
 @openpgp.command('set-touch')
 @click.argument(
     'key', metavar='KEY', type=UpperCaseChoice(['AUT', 'ENC', 'SIG', 'ATT']),
@@ -160,16 +159,6 @@
     type=UpperCaseChoice(['ON', 'OFF', 'FIXED', 'CACHED', 'CACHED-FIXED']),
     callback=lambda c, p, v: TOUCH_MODE[v.replace('-', '_')])
 @click.option('-a', '--admin-pin', help='Admin PIN for OpenPGP.')
-=======
-@openpgp.command()
-@click.argument('key', metavar='KEY', type=click.Choice(sorted(KEY_NAMES)),
-                callback=lambda c, p, k: KEY_NAMES.get(k))
-@click.argument('policy', metavar='POLICY',
-                type=click.Choice(sorted(MODE_NAMES)),
-                callback=lambda c, p, k: MODE_NAMES.get(k))
-@click.option('--admin-pin', required=False, metavar='PIN',
-              help='Admin PIN for OpenPGP.')
->>>>>>> 8198951d
 @click_force_option
 @click.pass_context
 def set_touch(ctx, key, policy, admin_pin, force):
@@ -189,7 +178,7 @@
             'Set touch policy of {} key to {}?'.format(
                 key.name.lower(),
                 policy.name.lower().replace('_', '-')),
-                abort=True, err=True):
+            abort=True, err=True):
         try:
             controller.set_touch(key, policy, admin_pin)
         except APDUError as e:
@@ -272,8 +261,8 @@
         cert = None
 
     if not cert or click.confirm(
-        'There is already data stored in the certificate slot for {}, '
-        'do you want to overwrite it?'.format(key.name)):
+            'There is already data stored in the certificate slot for {}, '
+            'do you want to overwrite it?'.format(key.name)):
         touch_policy = controller.get_touch(KEY_SLOT.ATTESTATION)
         if touch_policy in [TOUCH_MODE.ON, TOUCH_MODE.FIXED]:
             click.echo('Touch your YubiKey...')
@@ -284,6 +273,7 @@
             logger.debug('Failed to attest', exc_info=e)
             ctx.fail('Attestation failed')
 
+
 @openpgp.command('export-certificate')
 @click.pass_context
 @click.argument(
