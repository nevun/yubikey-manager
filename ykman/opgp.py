--- conflicted
+++ resolved
@@ -40,10 +40,7 @@
 from cryptography.hazmat.backends import default_backend
 from cryptography.hazmat.primitives.serialization import Encoding
 from cryptography.hazmat.primitives.asymmetric import rsa, ec
-<<<<<<< HEAD
-
-=======
->>>>>>> 4bfb820c
+
 
 logger = logging.getLogger(__name__)
 
@@ -303,12 +300,7 @@
 
         if isinstance(key, rsa.RSAPrivateKey):
             ln = key.key_size // 8 // 2
-<<<<<<< HEAD
-            data += b'\x7f\x48\x08\x91\x03\x92\x81\x80\x93\x81 \
-                \x80\x5f\x48\x82\x01\x03\x01\x00\x01'
-=======
             data += b'\x7f\x48\x08\x91\x03\x92\x81\x80\x93\x81\x80\x5f\x48\x82\x01\x03\x01\x00\x01'  # noqa: E501
->>>>>>> 4bfb820c
             data += int_to_bytes(private_numbers.p, ln)
             data += int_to_bytes(private_numbers.q, ln)
             return b'\x4d' + _der_len(data) + data
